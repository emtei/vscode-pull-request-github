--- conflicted
+++ resolved
@@ -5,12 +5,7 @@
 
 import * as Octokit from '@octokit/rest';
 import * as vscode from 'vscode';
-<<<<<<< HEAD
 import { agent } from '../common/net';
-=======
-import { httpsOverHttp } from 'tunnel';
-import { URL } from 'url';
->>>>>>> 8d21c6b8
 import { IHostConfiguration, HostHelper } from '../authentication/configuration';
 import { GitHubServer } from '../authentication/githubServer';
 import { Remote } from '../common/remote';
@@ -166,11 +161,7 @@
 			Logger.appendLine(e.toString());
 		}
 		const octokit = new Octokit({
-<<<<<<< HEAD
 			agent,
-=======
-			agent: proxy ? httpsOverHttp({proxy}) : null,
->>>>>>> 8d21c6b8
 			baseUrl: `${HostHelper.getApiHost(creds).toString().slice(0, -1)}${HostHelper.getApiPath(creds, '')}`,
 			headers: { 'user-agent': 'GitHub VSCode Pull Requests' }
 		});
