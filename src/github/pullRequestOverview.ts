/*---------------------------------------------------------------------------------------------
 *  Copyright (c) Microsoft Corporation. All rights reserved.
 *  Licensed under the MIT License. See License.txt in the project root for license information.
 *--------------------------------------------------------------------------------------------*/
'use strict';

import * as path from 'path';
import * as vscode from 'vscode';
<<<<<<< HEAD
import Github = require('@octokit/rest');
=======
import * as Octokit from '@octokit/rest';
>>>>>>> f883c462
import { PullRequestStateEnum, ReviewEvent, ReviewState, ILabel, IAccount, MergeMethodsAvailability, MergeMethod } from './interface';
import { onDidUpdatePR } from '../commands';
import { formatError } from '../common/utils';
import { GitErrorCodes } from '../api/api';
import { Comment } from '../common/comment';
import { writeFile, unlink } from 'fs';
import Logger from '../common/logger';
import { DescriptionNode } from '../view/treeNodes/descriptionNode';
import { TreeNode, Revealable } from '../view/treeNodes/treeNode';
import { PullRequestManager } from './pullRequestManager';
import { PullRequestModel } from './pullRequestModel';
import { TimelineEvent, ReviewEvent as CommonReviewEvent, isReviewEvent } from '../common/timelineEvent';

interface IRequestMessage<T> {
	req: string;
	command: string;
	args: T;
}

interface IReplyMessage {
	seq?: string;
	err?: any;
	res?: any;
}

export class PullRequestOverviewPanel {
	public static ID: string = 'PullRequestOverviewPanel';
	/**
	 * Track the currently panel. Only allow a single panel to exist at a time.
	 */
	public static currentPanel?: PullRequestOverviewPanel;

	private static readonly _viewType = 'PullRequestOverview';

	private readonly _panel: vscode.WebviewPanel;
	private readonly _extensionPath: string;
	private _disposables: vscode.Disposable[] = [];
	private _descriptionNode: DescriptionNode;
	private _pullRequest: PullRequestModel;
	private _pullRequestManager: PullRequestManager;
	private _scrollPosition = { x: 0, y: 0 };
	private _existingReviewers: ReviewState[];

	public static async createOrShow(extensionPath: string, pullRequestManager: PullRequestManager, pullRequestModel: PullRequestModel, descriptionNode: DescriptionNode, toTheSide: Boolean = false) {
		let activeColumn = toTheSide ?
							vscode.ViewColumn.Beside :
							vscode.window.activeTextEditor ?
								vscode.window.activeTextEditor.viewColumn :
								vscode.ViewColumn.One;

		// If we already have a panel, show it.
		// Otherwise, create a new panel.
		if (PullRequestOverviewPanel.currentPanel) {
			PullRequestOverviewPanel.currentPanel._panel.reveal(activeColumn, true);
		} else {
			const title = `Pull Request #${pullRequestModel.prNumber.toString()}`;
			PullRequestOverviewPanel.currentPanel = new PullRequestOverviewPanel(extensionPath, activeColumn || vscode.ViewColumn.Active, title, pullRequestManager, descriptionNode);
		}

		await PullRequestOverviewPanel.currentPanel!.update(pullRequestModel, descriptionNode);
	}

	public static refresh(): void {
		if (this.currentPanel) {
			this.currentPanel.refreshPanel();
		}
	}

	private constructor(extensionPath: string, column: vscode.ViewColumn, title: string, pullRequestManager: PullRequestManager, descriptionNode: DescriptionNode) {
		this._extensionPath = extensionPath;
		this._pullRequestManager = pullRequestManager;
		this._descriptionNode = descriptionNode;

		// Create and show a new webview panel
		this._panel = vscode.window.createWebviewPanel(PullRequestOverviewPanel._viewType, title, column, {
			// Enable javascript in the webview
			enableScripts: true,

			// And restrict the webview to only loading content from our extension's `media` directory.
			localResourceRoots: [
				vscode.Uri.file(path.join(this._extensionPath, 'media'))
			]
		});

		// Listen for when the panel is disposed
		// This happens when the user closes the panel or when the panel is closed programatically
		this._panel.onDidDispose(() => this.dispose(), null, this._disposables);

		// Listen for changes to panel visibility, if the webview comes into view resubmit data
		this._panel.onDidChangeViewState(e => {
			if (e.webviewPanel.visible && this._pullRequest) {
				this.update(this._pullRequest, this._descriptionNode);
			}
		}, this, this._disposables);

		// Handle messages from the webview
		this._panel.webview.onDidReceiveMessage(async message => {
			await this._onDidReceiveMessage(message);
		}, null, this._disposables);

		this._pullRequestManager.onDidChangeActivePullRequest(_ => {
			if (this._pullRequestManager && this._pullRequest) {
				const isCurrentlyCheckedOut = this._pullRequest.equals(this._pullRequestManager.activePullRequest);
				this._postMessage({
					command: 'pr.update-checkout-status',
					isCurrentlyCheckedOut: isCurrentlyCheckedOut
				});
			}
		}, null, this._disposables);

		onDidUpdatePR(pr => {
			if (pr) {
				this._pullRequest.update(pr);
			}

			this._postMessage({
				command: 'update-state',
				state: this._pullRequest.state,
			});
		}, null, this._disposables);
	}

	public async refreshPanel(): Promise<void> {
		if (this._panel && this._panel.visible) {
			this.update(this._pullRequest, this._descriptionNode);
		}
	}

	/**
	 * Create a list of reviewers composed of people who have already left reviews on the PR, and
	 * those that have had a review requested of them. If a reviewer has left multiple reviews, the
	 * state should be the state of their most recent review, or 'REQUESTED' if they have an outstanding
	 * review request.
	 * @param requestedReviewers The list of reviewers that are requested for this pull request
	 * @param timelineEvents All timeline events for the pull request
	 * @param author The author of the pull request
	 */
	private parseReviewers(requestedReviewers: IAccount[], timelineEvents: TimelineEvent[], author: IAccount): ReviewState[] {
		const reviewEvents = timelineEvents.filter(isReviewEvent).filter(event => event.state !== 'PENDING');
		let reviewers: ReviewState[] = [];
		const seen = new Map<string, boolean>();

		// Do not show the author in the reviewer list
		seen.set(author.login, true);

		for (let i = reviewEvents.length -1; i >= 0; i--) {
			const reviewer = reviewEvents[i].user;
			if (!seen.get(reviewer.login)) {
				seen.set(reviewer.login, true);
				reviewers.push({
					reviewer: reviewer,
					state: reviewEvents[i].state
				});
			}
		}

		requestedReviewers.forEach(request => {
			if (!seen.get(request.login)) {
				reviewers.push({
					reviewer: request,
					state: 'REQUESTED'
				});
			} else {
				const reviewer = reviewers.find(r => r.reviewer.login === request.login);
				reviewer!.state = 'REQUESTED';
			}
		});

		// Put completed reviews before review requests and alphabetize each section
		reviewers = reviewers.sort((a, b) => {
			if (a.state === 'REQUESTED' && b.state !== 'REQUESTED') {
				return 1;
			}

			if (b.state === 'REQUESTED' && a.state !== 'REQUESTED') {
				return -1;
			}

			return a.reviewer.login.toLowerCase() < b.reviewer.login.toLowerCase() ? -1 : 1;
		});

		this._existingReviewers = reviewers;
		return reviewers;
	}

	public async update(pullRequestModel: PullRequestModel, descriptionNode: DescriptionNode): Promise<void> {
		this._descriptionNode = descriptionNode;
		this._postMessage({
			command: 'set-scroll',
			scrollPosition: this._scrollPosition,
		});

		this._panel.webview.html = this.getHtmlForWebview(pullRequestModel.prNumber.toString());

		await Promise.all([
			this._pullRequestManager.resolvePullRequest(
				pullRequestModel.remote.owner,
				pullRequestModel.remote.repositoryName,
				pullRequestModel.prNumber
			),
			this._pullRequestManager.getTimelineEvents(pullRequestModel),
			this._pullRequestManager.getPullRequestRepositoryDefaultBranch(pullRequestModel),
			this._pullRequestManager.getStatusChecks(pullRequestModel),
			this._pullRequestManager.getReviewRequests(pullRequestModel),
			this._pullRequestManager.getPullRequestRepositoryMergeMethodsAvailability(pullRequestModel),
		]).then(result => {
			const [pullRequest, timelineEvents, defaultBranch, status, requestedReviewers, mergeMethodsAvailability] = result;
			if (!pullRequest) {
				throw new Error(`Fail to resolve Pull Request #${pullRequestModel.prNumber} in ${pullRequestModel.remote.owner}/${pullRequestModel.remote.repositoryName}`);
			}

			this._pullRequest = pullRequest;
			this._panel.title = `Pull Request #${pullRequestModel.prNumber.toString()}`;

			const isCurrentlyCheckedOut = pullRequestModel.equals(this._pullRequestManager.activePullRequest);
			const canEdit = this._pullRequestManager.canEditPullRequest(this._pullRequest);
			const preferredMergeMethod = vscode.workspace.getConfiguration('githubPullRequests').get<MergeMethod>('defaultMergeMethod');
			const supportsGraphQl = pullRequestModel.githubRepository.supportsGraphQl;
			const defaultMergeMethod = getDetaultMergeMethod(mergeMethodsAvailability, preferredMergeMethod);

			this._postMessage({
				command: 'pr.initialize',
				pullrequest: {
					number: this._pullRequest.prNumber,
					title: this._pullRequest.title,
					url: this._pullRequest.html_url,
					createdAt: this._pullRequest.createdAt,
					body: this._pullRequest.body,
					bodyHTML: this._pullRequest.bodyHTML,
					labels: this._pullRequest.prItem.labels,
					author:{
						login: this._pullRequest.author.login,
						name: this._pullRequest.author.name,
						avatarUrl: this._pullRequest.userAvatar,
						url: this._pullRequest.author.url
					},
					state: this._pullRequest.state,
					events: timelineEvents,
					isCurrentlyCheckedOut: isCurrentlyCheckedOut,
					base: this._pullRequest.base && this._pullRequest.base.label || 'UNKNOWN',
					head: this._pullRequest.head && this._pullRequest.head.label || 'UNKNOWN',
					repositoryDefaultBranch: defaultBranch,
					canEdit: canEdit,
					status: status,
					mergeable: this._pullRequest.prItem.mergeable,
					reviewers: this.parseReviewers(requestedReviewers, timelineEvents, this._pullRequest.author),
					isDraft: this._pullRequest.isDraft,
					mergeMethodsAvailability,
					defaultMergeMethod,
					supportsGraphQl,
				}
			});
		}).catch(e => {
			console.error(e.stack);
			vscode.window.showErrorMessage(formatError(e));
		});
	}

	private async _postMessage(message: any) {
		this._panel.webview.postMessage({
			res: message
		});
	}

	private async _replyMessage(originalMessage: IRequestMessage<any>, message: any) {
		const reply: IReplyMessage = {
			seq: originalMessage.req,
			res: message
		};
		this._panel.webview.postMessage(reply);
	}

	private async _throwError(originalMessage: IRequestMessage<any>, error: any) {
		const reply: IReplyMessage = {
			seq: originalMessage.req,
			err: error
		};
		this._panel.webview.postMessage(reply);
	}

	private async _onDidReceiveMessage(message: IRequestMessage<any>) {
		switch (message.command) {
			case 'alert':
				vscode.window.showErrorMessage(message.args);
				return;
			case 'pr.checkout':
				return this.checkoutPullRequest(message);
			case 'pr.merge':
				return this.mergePullRequest(message);
			case 'pr.readyForReview':
				return this.setReadyForReview(message);
			case 'pr.close':
				return this.closePullRequest(message);
			case 'pr.approve':
				return this.approvePullRequest(message);
			case 'pr.request-changes':
				return this.requestChanges(message);
			case 'pr.submit':
				return this.submitReview(message);
			case 'pr.checkout-default-branch':
				return this.checkoutDefaultBranch(message.args);
			case 'pr.comment':
				return this.createComment(message);
			case 'scroll':
				this._scrollPosition = message.args;
				return;
			case 'pr.edit-comment':
				return this.editComment(message);
			case 'pr.delete-comment':
				return this.deleteComment(message);
			case 'pr.edit-description':
				return this.editDescription(message);
			case 'pr.apply-patch':
				return this.applyPatch(message);
			case 'pr.open-diff':
				return this.openDiff(message);
			case 'pr.edit-title':
				return this.editTitle(message);
			case 'pr.refresh':
				this.refreshPanel();
				return;
			case 'pr.add-reviewers':
				return this.addReviewers(message);
			case 'pr.remove-reviewer':
				return this.removeReviewer(message);
			case 'pr.add-labels':
				return this.addLabels(message);
			case 'pr.remove-label':
				return this.removeLabel(message);
		}
	}

	private async addReviewers(message: IRequestMessage<void>): Promise<void> {
		try {
			const allMentionableUsers = await this._pullRequestManager.getMentionableUsers();
			const mentionableUsers = allMentionableUsers[this._pullRequest.remote.remoteName];
			const newReviewers = mentionableUsers
				.filter(user =>
					!this._existingReviewers.some(reviewer => reviewer.reviewer.login === user.login)
					&& user.login !== this._pullRequest.author.login);

			const reviewersToAdd = await vscode.window.showQuickPick(newReviewers.map(reviewer => {
				return {
					label: reviewer.login,
					description: reviewer.name
				};
			}), {
				canPickMany: true,
				matchOnDescription: true
			});

			if (reviewersToAdd) {
				await this._pullRequestManager.requestReview(this._pullRequest, reviewersToAdd.map(r => r.label));
				const addedReviewers: ReviewState[] = reviewersToAdd.map(reviewer => {
					return {
						reviewer: newReviewers.find(r => r.login === reviewer.label)!,
						state: 'REQUESTED'
					};
				});

				this._existingReviewers = this._existingReviewers.concat(addedReviewers);
				this._replyMessage(message, {
					added: addedReviewers
				});
			}
		} catch (e) {
			vscode.window.showErrorMessage(formatError(e));
		}
	}

	private async removeReviewer(message: IRequestMessage<string>): Promise<void> {
		try {
			await this._pullRequestManager.deleteRequestedReview(this._pullRequest, message.args);

			const index = this._existingReviewers.findIndex(reviewer => reviewer.reviewer.login === message.args);
			this._existingReviewers.splice(index, 1);

			this._replyMessage(message, { });
		} catch (e) {
			vscode.window.showErrorMessage(formatError(e));
		}
	}

	private async addLabels(message: IRequestMessage<void>): Promise<void> {
		try {
			let newLabels: ILabel[] = [];
			async function getLabelOptions(prManager: PullRequestManager, pr: PullRequestModel): Promise<vscode.QuickPickItem[]> {
				const allLabels = await prManager.getLabels(pr);
				newLabels = allLabels.filter(l => !pr.prItem.labels.some(label => label.name === l.name));

				return newLabels.map(label => {
					return {
						label: label.name
					};
				});
			}

			const labelsToAdd = await vscode.window.showQuickPick(await getLabelOptions(this._pullRequestManager, this._pullRequest), { canPickMany: true });

			if (labelsToAdd) {
				await this._pullRequestManager.addLabels(this._pullRequest, labelsToAdd.map(r => r.label));
				const addedLabels: ILabel[] = labelsToAdd.map(label =>  newLabels.find(l => l.name === label.label)!);

				this._pullRequest.prItem.labels = this._pullRequest.prItem.labels.concat(...addedLabels);

				this._replyMessage(message, {
					added: addedLabels
				});
			}
		} catch (e) {
			vscode.window.showErrorMessage(formatError(e));
		}
	}

	private async removeLabel(message: IRequestMessage<string>): Promise<void> {
		try {
			await this._pullRequestManager.removeLabel(this._pullRequest, message.args);

			const index = this._pullRequest.prItem.labels.findIndex(label => label.name === message.args);
			this._pullRequest.prItem.labels.splice(index, 1);

			this._replyMessage(message, { });
		} catch (e) {
			vscode.window.showErrorMessage(formatError(e));
		}
	}

	private applyPatch(message: IRequestMessage<{ comment: Comment }>): void {
		try {
			const comment = message.args.comment;
			const regex = /```diff\n([\s\S]*)\n```/g;
			const matches = regex.exec(comment.body);
			if (!vscode.workspace.rootPath) {
				throw new Error('Current workspace rootpath is undefined.');
			}
			const tempFilePath = path.resolve(vscode.workspace.rootPath, '.git', `${comment.id}.diff`);
			writeFile(tempFilePath, matches![1], {}, async (writeError) => {
				if (writeError) {
					throw writeError;
				}

				try {
					await this._pullRequestManager.repository.apply(tempFilePath);

					// Need to mark conversation as resolved
					unlink(tempFilePath, (err) => {
						if (err) {
							throw err;
						}

						this._replyMessage(message, { });
					});
				} catch (e) {
					Logger.appendLine(`Applying patch failed: ${e}`);
					vscode.window.showErrorMessage(`Applying patch failed: ${formatError(e)}`);
				}
			});
		} catch (e) {
			Logger.appendLine(`Applying patch failed: ${e}`);
			vscode.window.showErrorMessage(`Applying patch failed: ${formatError(e)}`);
		}
	}

	private openDiff(message: IRequestMessage<{ comment: Comment }>): void {
		try {
			const comment = message.args.comment;
			const prContainer = this._descriptionNode.parent;

			if ((prContainer as TreeNode | Revealable<TreeNode>).revealComment) {
				(prContainer as TreeNode | Revealable<TreeNode>).revealComment!(comment);
			}
		} catch (e) {
			Logger.appendLine(`Open diff view failed: ${formatError(e)}`, PullRequestOverviewPanel.ID);
		}
	}

	private editDescription(message: IRequestMessage<{ text: string }>) {
		this._pullRequestManager.editPullRequest(this._pullRequest, { body: message.args.text }).then(result => {
			this._replyMessage(message, { text: result.body });
		}).catch(e => {
			this._throwError(message, e);
			vscode.window.showErrorMessage(`Editing description failed: ${formatError(e)}`);
		});

	}
	private editTitle(message: IRequestMessage<{ text: string }>) {
		this._pullRequestManager.editPullRequest(this._pullRequest, { title: message.args.text }).then(result => {
			this._replyMessage(message, { text: result.title });
		}).catch(e => {
			this._throwError(message, e);
			vscode.window.showErrorMessage(`Editing title failed: ${formatError(e)}`);
		});
	}

	private editComment(message: IRequestMessage<{ comment: Comment, text: string }>) {
		const { comment, text } = message.args;
		const editCommentPromise = comment.pullRequestReviewId !== undefined
			? this._pullRequestManager.editReviewComment(this._pullRequest, comment, text)
			: this._pullRequestManager.editIssueComment(this._pullRequest, comment.id.toString(), text);

		editCommentPromise.then(result => {
			this._replyMessage(message, {
				text: result.body
			});
		}).catch(e => {
			this._throwError(message, e);
			vscode.window.showErrorMessage(formatError(e));
		});
	}

	private deleteComment(message: IRequestMessage<Comment>) {
		const comment = message.args;
		vscode.window.showWarningMessage('Are you sure you want to delete this comment?', { modal: true }, 'Delete').then(value => {
			if (value === 'Delete') {
				const deleteCommentPromise = comment.pullRequestReviewId !== undefined
					? this._pullRequestManager.deleteReviewComment(this._pullRequest, comment.id.toString())
					: this._pullRequestManager.deleteIssueComment(this._pullRequest, comment.id.toString());

				deleteCommentPromise.then(result => {
					this._replyMessage(message, { });
				}).catch(e => {
					this._throwError(message, e);
					vscode.window.showErrorMessage(formatError(e));
				});
			}
		});
	}

	private checkoutPullRequest(message: IRequestMessage<any>): void {
		vscode.commands.executeCommand('pr.pick', this._pullRequest).then(() => {
			const isCurrentlyCheckedOut = this._pullRequest.equals(this._pullRequestManager.activePullRequest);
			this._replyMessage(message, { isCurrentlyCheckedOut: isCurrentlyCheckedOut });
		}, () => {
			const isCurrentlyCheckedOut = this._pullRequest.equals(this._pullRequestManager.activePullRequest);
			this._replyMessage(message, { isCurrentlyCheckedOut: isCurrentlyCheckedOut });
		});
	}

	private mergePullRequest(message: IRequestMessage<{ title: string, description: string, method: 'merge' | 'squash' | 'rebase' }>): void {
		const { title, description, method } = message.args;
		this._pullRequestManager.mergePullRequest(this._pullRequest, title, description, method).then(result => {
			vscode.commands.executeCommand('pr.refreshList');

			if (!result.merged) {
				vscode.window.showErrorMessage(`Merging PR failed: ${result.message}`);
			}

			this._replyMessage(message, {
				state: result.merged ? PullRequestStateEnum.Merged : PullRequestStateEnum.Open
			});
		}).catch(e => {
			vscode.window.showErrorMessage(`Unable to merge pull request. ${formatError(e)}`);
			this._throwError(message, {});
		});
	}

	private setReadyForReview(message: IRequestMessage<{}>): void {
		this._pullRequestManager.setReadyForReview(this._pullRequest).then(isDraft => {
			vscode.commands.executeCommand('pr.refreshList');

			this._replyMessage(message, { isDraft });
		}).catch(e => {
			vscode.window.showErrorMessage(`Unable to set PR ready for review. ${formatError(e)}`);
			this._throwError(message, {});
		});
	}

	private closePullRequest(message: IRequestMessage<string>): void {
		vscode.commands.executeCommand<Octokit.PullsGetResponse>('pr.close', this._pullRequest, message.args).then(comment => {
			if (comment) {
				this._replyMessage(message, {
					value: comment
				});
			}
		});
	}

	private async checkoutDefaultBranch(branch: string): Promise<void> {
		try {
			// This should be updated for multi-root support and consume the git extension API if possible
			const branchObj = await this._pullRequestManager.repository.getBranch('@{-1}');

			if (branch === branchObj.name) {
				await this._pullRequestManager.repository.checkout(branch);
			} else {
				const didCheckout = await vscode.commands.executeCommand('git.checkout');
				if (!didCheckout) {
					this._postMessage({
						command: 'pr.enable-exit'
					});
				}
			}
		} catch (e) {
			if (e.gitErrorCode) {
				// for known git errors, we should provide actions for users to continue.
				if (e.gitErrorCode === GitErrorCodes.DirtyWorkTree) {
					vscode.window.showErrorMessage('Your local changes would be overwritten by checkout, please commit your changes or stash them before you switch branches');
					this._postMessage({
						command: 'pr.enable-exit'
					});
					return;
				}
			}

			vscode.window.showErrorMessage(`Exiting failed: ${e}`);
			this._postMessage({
				command: 'pr.enable-exit'
			});
		}
	}

	private createComment(message: IRequestMessage<string>) {
		this._pullRequestManager.createIssueComment(this._pullRequest, message.args).then(comment => {
			this._replyMessage(message, {
				value: comment
			});
		});
	}

	private updateReviewers(review?: CommonReviewEvent): void {
		if (review) {
			const existingReviewer = this._existingReviewers.find(reviewer => review.user.login === reviewer.reviewer.login);
			if (existingReviewer) {
				existingReviewer.state = review.state;
			} else {
				this._existingReviewers.push({
					reviewer: review.user,
					state: review.state
				});
			}
		}
	}

	private approvePullRequest(message: IRequestMessage<string>): void {
		vscode.commands.executeCommand<CommonReviewEvent>('pr.approve', this._pullRequest, message.args).then(review => {
			this.updateReviewers(review);
			this._replyMessage(message, {
				review: review,
				reviewers: this._existingReviewers
			});
		}, (e) => {
			vscode.window.showErrorMessage(`Approving pull request failed. ${formatError(e)}`);

			this._throwError(message, `${formatError(e)}`);
		});
	}

	private requestChanges(message: IRequestMessage<string>): void {
		vscode.commands.executeCommand<CommonReviewEvent>('pr.requestChanges', this._pullRequest, message.args).then(review => {
			this.updateReviewers(review);
			this._replyMessage(message, {
				review: review,
				reviewers: this._existingReviewers
			});
		}, (e) => {
			vscode.window.showErrorMessage(`Requesting changes failed. ${formatError(e)}`);
			this._throwError(message, `${formatError(e)}`);
		});
	}

	private submitReview(message: IRequestMessage<string>): void {
		this._pullRequestManager.submitReview(this._pullRequest, ReviewEvent.Comment, message.args).then(review => {
			this.updateReviewers(review);
			this._replyMessage(message, {
				review: review,
				reviewers: this._existingReviewers
			});
		}, (e) => {
			vscode.window.showErrorMessage(`Submitting review failed. ${formatError(e)}`);
			this._throwError(message, `${formatError(e)}`);
		});
	}

	public dispose() {
		PullRequestOverviewPanel.currentPanel = undefined;

		// Clean up our resources
		this._panel.dispose();

		while (this._disposables.length) {
			const x = this._disposables.pop();
			if (x) {
				x.dispose();
			}
		}
	}

	private getHtmlForWebview(number: string) {
		const scriptPathOnDisk = vscode.Uri.file(path.join(this._extensionPath, 'media', 'index.js'));
		const scriptUri = scriptPathOnDisk.with({ scheme: 'vscode-resource' });
		const nonce = getNonce();

		return `<!DOCTYPE html>
			<html lang="en">
			<head>
				<meta charset="UTF-8">
				<meta http-equiv="Content-Security-Policy" content="default-src 'none'; img-src vscode-resource: https:; script-src 'nonce-${nonce}'; style-src vscode-resource: 'unsafe-inline' http: https: data:;">

				<meta name="viewport" content="width=device-width, initial-scale=1.0">
				<title>Pull Request #${number}</title>
			</head>
			<body class="${process.platform}">
				<div id=app></div>
				<script nonce="${nonce}" src="${scriptUri}"></script>
			</body>
			</html>`;
	}

	public getCurrentTitle(): string {
		return this._panel.title;
	}
}

function getNonce() {
	let text = '';
	const possible = 'ABCDEFGHIJKLMNOPQRSTUVWXYZabcdefghijklmnopqrstuvwxyz0123456789';
	for (let i = 0; i < 32; i++) {
		text += possible.charAt(Math.floor(Math.random() * possible.length));
	}
	return text;
}

function getDetaultMergeMethod(methodsAvailability: MergeMethodsAvailability, userPreferred: MergeMethod | undefined): MergeMethod {
	// Use default merge method specified by user if it is avaialbe
	if (userPreferred && methodsAvailability.hasOwnProperty(userPreferred) && methodsAvailability[userPreferred]) {
		return userPreferred;
	}
	const methods: MergeMethod[] = ['merge', 'squash', 'rebase'];
	// GitHub requires to have at leas one merge method to be enabled; use first available as default
	return methods.find(method => methodsAvailability[method])!;
}<|MERGE_RESOLUTION|>--- conflicted
+++ resolved
@@ -6,11 +6,7 @@
 
 import * as path from 'path';
 import * as vscode from 'vscode';
-<<<<<<< HEAD
-import Github = require('@octokit/rest');
-=======
-import * as Octokit from '@octokit/rest';
->>>>>>> f883c462
+import Octokit = require('@octokit/rest');
 import { PullRequestStateEnum, ReviewEvent, ReviewState, ILabel, IAccount, MergeMethodsAvailability, MergeMethod } from './interface';
 import { onDidUpdatePR } from '../commands';
 import { formatError } from '../common/utils';
